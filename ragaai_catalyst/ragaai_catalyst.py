--- conflicted
+++ resolved
@@ -11,15 +11,11 @@
     TIMEOUT = 10  # Default timeout in seconds
 
     def __init__(
-<<<<<<< HEAD
         self,
         access_key,
         secret_key,
         api_keys: Optional[Dict[str, str]] = None,
         base_url: Optional[str] = None,
-=======
-        self, access_key, secret_key, api_keys: Optional[Dict[str, str]] = None, base_url: str=None
->>>>>>> 88498b1e
     ):
         """
         Initializes a new instance of the RagaAICatalyst class.
